--- conflicted
+++ resolved
@@ -1,32 +1,24 @@
-<<<<<<< HEAD
 EXTRA_DIST		 = lib.sh testenv_exec.sh testenv_start.sh
-EXTRA_DIST		+= test_root/Makefile test_root/busybox-x86_64.md5
-EXTRA_DIST		+= test_root/bin/chrootsetup.sh
+EXTRA_DIST		+= test-root/Makefile test-root/busybox-x86_64.md5
+EXTRA_DIST		+= test-root/bin/chrootsetup.sh
+EXTRA_DIST		+= setup-root.sh teardown-root.sh
+EXTRA_DIST		+= common/service.conf common/service.sh
 EXTRA_DIST		+= checkself.sh
-EXTRA_DIST		+= setup_root.sh
-EXTRA_DIST		+= teardown_root.sh
-EXTRA_DIST		+= test_start_stop_service/test.sh
-EXTRA_DIST		+= test_start_stop_service/service.sh
+EXTRA_DIST		+= add-remove-dynamic-service/test.sh
+EXTRA_DIST		+= add-remove-dynamic-service-sub-config/test.sh
+EXTRA_DIST		+= start-stop-service/test.sh
+EXTRA_DIST		+= start-stop-service-sub-config/test.sh
 
-AM_TESTS_ENVIRONMENT	 = TESTS_ROOT='$(builddir)/test_root/';
+AM_TESTS_ENVIRONMENT	 = TESTS_ROOT='$(abs_builddir)/test-root/';
 AM_TESTS_ENVIRONMENT	+= export TESTS_ROOT;
 AM_TESTS_ENVIRONMENT	+= export LD_LIBRARY_PATH;
 AM_TESTS_ENVIRONMENT	+= PREFIX=$(prefix);
 AM_TESTS_ENVIRONMENT	+= export PREFIX;
 
 TESTS			 = checkself.sh
-TESTS			+= setup_root.sh
-TESTS			+= test_start_stop_service/test.sh
-TESTS			+= teardown_root.sh
-=======
-AM_TESTS_ENVIRONMENT = make --silent --no-print-directory -C test-root/;
-
-TESTS                = checkself.sh
-TESTS                += add-remove-dynamic-service/test.sh
-TESTS                += add-remove-dynamic-service-sub-config/test.sh
-TESTS                += start-stop-service/test.sh
-TESTS                += start-stop-service-sub-config/test.sh
-
-clean-local:
-	make -C test-root/ clean
->>>>>>> 76b2a846
+TESTS			+= setup-root.sh
+TESTS			+= add-remove-dynamic-service/test.sh
+TESTS			+= add-remove-dynamic-service-sub-config/test.sh
+TESTS			+= start-stop-service/test.sh
+TESTS			+= start-stop-service-sub-config/test.sh
+TESTS			+= teardown-root.sh