--- conflicted
+++ resolved
@@ -73,10 +73,7 @@
 
 4 - Set the pointer device in the X server configuration to /dev/input/mice
 
-<<<<<<< HEAD
 5 - Have a user named "user", or change the default in Makefile
-=======
-5 - Have a user named "user", or change DEFUSER in the source file
 
 
 
@@ -86,4 +83,3 @@
 Stock reboot and poweroff utilities of a modern Linux distribution may not
 work correctly with finit. You can replace them with simple scripts that
 send SIGUSR1 to finit for reboot, SIGUSR2 for poweroff.
->>>>>>> 880b5f8a
