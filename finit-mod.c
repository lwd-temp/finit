/*
Improved fast init

Copyright (c) 2008 Claudio Matsuoka

Permission is hereby granted, free of charge, to any person obtaining a copy
of this software and associated documentation files (the "Software"), to deal
in the Software without restriction, including without limitation the rights
to use, copy, modify, merge, publish, distribute, sublicense, and/or sell
copies of the Software, and to permit persons to whom the Software is
furnished to do so, subject to the following conditions:

The above copyright notice and this permission notice shall be included in
all copies or substantial portions of the Software.

THE SOFTWARE IS PROVIDED "AS IS", WITHOUT WARRANTY OF ANY KIND, EXPRESS OR
IMPLIED, INCLUDING BUT NOT LIMITED TO THE WARRANTIES OF MERCHANTABILITY,
FITNESS FOR A PARTICULAR PURPOSE AND NONINFRINGEMENT. IN NO EVENT SHALL THE
AUTHORS OR COPYRIGHT HOLDERS BE LIABLE FOR ANY CLAIM, DAMAGES OR OTHER
LIABILITY, WHETHER IN AN ACTION OF CONTRACT, TORT OR OTHERWISE, ARISING FROM,
OUT OF OR IN CONNECTION WITH THE SOFTWARE OR THE USE OR OTHER DEALINGS IN
THE SOFTWARE.
*/

/*

Changelog from the original Eeepc fastinit:

- Use mknod() instead of close(open()) call to create empty file
- Fix random seed initialization
- Don't try to handle signal 0, SIGKILL or SIGSTOP
- Implement makepath() to avoid system("mkdir -p")
- Omit first hwclock if user has CONFIG_RTC_HCTOSYS in kernel (by Metalshark)
- Add –directisa to hwclock if user has disabled CONFIG_GENRTC and enabled
  CONFIG_RTC but not CONFIG_HPET_TIMER and CONFIG_HPET_RTC_IRQ (by Metalshark)
- Drop system() call to clean /tmp, it's a fresh mounted tmpfs
- Change /proc/acpi/sleep to /sys/power/state (by Metalshark)
- Set loopback interface using direct calls instead of system("ifconfig")
- Copy 4096 data block in C instead of system("cat") or system("dd")
- Draw shutdown splash screen using C calls instead of system("echo;cat")
- Change poweroff method from writing 5 to /sys/power/state to
  reboot(RB_POWER_OFF) (by Metalshark)
- Mount /var/run and /var/lock as tmpfs
<<<<<<< HEAD
- Use SIG_IGN instead of empty signal handler (by Metalshark)
=======
- Add built-in run-parts option to be used instead of system("run-parts")
- Reuse cmdline buffer as hostname and filename buffers
>>>>>>> a3ad9979

*/

#include <stdio.h>
#include <string.h>
#include <stdlib.h>
#include <ctype.h>
#include <sys/mount.h>
#include <sys/types.h>
#include <sys/stat.h>
#include <fcntl.h>
#include <dirent.h>
#include <errno.h>
#include <signal.h>
#include <unistd.h>
#include <sys/reboot.h>
#include <sys/wait.h>
#include <linux/fs.h>

#include "helpers.h"

#ifdef DIRECTISA
#define HWCLOCK_DIRECTISA " --directisa"
#else
#define HWCLOCK_DIRECTISA
#endif


/* From sysvinit */
/* Set a signal handler. */
#define SETSIG(sa, sig, fun, flags) \
		do { \
			sa.sa_handler = fun; \
			sa.sa_flags = flags; \
			sigemptyset(&sa.sa_mask); \
			sigaction(sig, &sa, NULL); \
		} while(0)

#define touch(x) mknod((x), S_IFREG|0644, 0)

#define LINE_SIZE 1024

void shutdown(int);
void chld_handler(int);


int main()
{
	int i;
	FILE *f;
	char line[LINE_SIZE];
	int fd;
	DIR *dir;
	struct dirent *d;
	struct sigaction sa, act;
	char *x;
	sigset_t nmask, nmask2;

	puts("finit-mod " VERSION " (built " __DATE__ " by " WHOAMI ")");

	chdir("/");
	umask(022);
	
	/*
	 * Signal management
	 */
	for (i = 1; i < NSIG; i++)
		SETSIG(sa, i, SIG_IGN, SA_RESTART);

	SETSIG(sa, SIGINT,  shutdown, 0);
	SETSIG(sa, SIGPWR,  SIG_IGN, 0);
	SETSIG(sa, SIGUSR1, shutdown, 0);
	SETSIG(sa, SIGUSR2, shutdown, 0);
	SETSIG(sa, SIGTERM, SIG_IGN, 0);
	SETSIG(sa, SIGALRM, SIG_IGN, 0);
	SETSIG(sa, SIGHUP,  SIG_IGN, 0);
	SETSIG(sa, SIGCONT, SIG_IGN, SA_RESTART);
	SETSIG(sa, SIGCHLD, chld_handler, SA_RESTART);
	
	/* Block sigchild while forking */
	sigemptyset(&nmask);
	sigaddset(&nmask, SIGCHLD);
	sigprocmask(SIG_BLOCK, &nmask, NULL);

	reboot(RB_DISABLE_CAD);

	/*
	 * Parse kernel parameters
	 */
	if ((f = fopen("/proc/cmdline", "r")) != NULL) {
		fgets(line, LINE_SIZE, f);
		if (strstr(line, "quiet")) {
			close(0);
			close(1);
			close(2);
		}
		fclose(f);
	}

	setsid();

	/*
	 * Mount filesystems
	 */
	mount("proc", "/proc", "proc", 0, NULL);
	mount("sysfs", "/sys", "sysfs", 0, NULL);
	mount("devpts", "/dev/pts", "devpts", 0, "gid=5,mode=620");
	mount("tmpfs", "/dev/shm", "tmpfs", 0, NULL);
	mount("tmpfs", "/tmp", "tmpfs", 0, "mode=1777,size=128m");
	mount("tmpfs", "/var/run", "tmpfs", 0, "mode=0755");
	mount("tmpfs", "/var/lock", "tmpfs", 0, "mode=1777");
	mount("/mnt", "/", NULL, MS_MOVE, NULL);

	/*
	 * Time adjustments
	 */
	if ((fd = open("/etc/adjtime", O_CREAT|O_WRONLY|O_TRUNC, 0644)) >= 0) {
		write(fd, "0.0 0 0.0\n", 10);
		close(fd);
	}
#ifndef NO_HCTOSYS
	system("/sbin/hwclock --hctosys --localtime" HWCLOCK_DIRECTISA);
#endif

	/*
	 * Network stuff
	 */
	makepath("/dev/shm/network");
	makepath("/dev/shm/resolvconf/interface");

	if ((dir = opendir("/etc/resolvconf/run/interface")) != NULL) {
		while ((d = readdir(dir)) != NULL) {
			if (isalnum(d->d_name[0]))
				continue;
			snprintf(line, LINE_SIZE,
				"/etc/resolvconf/run/interface/%s", d->d_name);
			unlink(line);
		}

		closedir(dir);
	}

	touch("/var/run/utmp");
	touch("/etc/resolvconf/run/enable-updates");

	chdir("/etc/resolvconf/run/interface");
#ifdef BUILTIN_RUNPARTS
	run_parts("/etc/resolvconf/update.d", "-i", NULL);
#else
	system("/bin/run-parts --arg=-i /etc/resolvconf/update.d");
#endif
	chdir("/");
	
	touch("/etc/network/run/ifstate");

	if ((f = fopen("/etc/hostname", "r")) != NULL) {
		fgets(line, LINE_SIZE, f);	
		if ((x = strchr(line, 0x0a)) != NULL)
			*x = 0;

		sethostname(line, strlen(line)); 
		fclose(f);
		
	}

	ifconfig("lo", "127.0.0.1", "255.0.0.0", 1);

	/*
	 * Set random seed
	 */
	copyfile("/var/lib/urandom/random-seed", "/dev/urandom", 0);
	unlink("/var/lib/urandom/random-seed");
	umask(077);
	copyfile("/dev/urandom", "/var/lib/urandom/random-seed", 4096);

	/*
	 * Misc setup
	 */
	unlink("/var/run/.clean");
	unlink("/var/lock/.clean");
	umask(0);
	mkdir("/tmp/.X11-unix", 01777);
	mkdir("/tmp/.ICE-unix", 01777);
	umask(022);

	if (!fork()) {
		/* child process */

		vhangup();

		close(2);
		close(1);
		close(0);

		if (open("/dev/tty1", O_RDWR) != 0)
			exit(1);

		sigemptyset(&act.sa_mask);
		act.sa_handler = SIG_DFL;

		sigemptyset(&nmask2);
		sigaddset(&nmask2, SIGCHLD);
		sigprocmask(SIG_UNBLOCK, &nmask2, NULL);

		for (i = 1; i < NSIG; i++)
			sigaction(i, &sa, NULL);

		dup2(0, 0);
		dup2(0, 1);
		dup2(0, 2);

		touch("/tmp/nologin");
		
		while (access("/tmp/shutdown", F_OK) < 0)
			system("su -c startx -l user &> /dev/null");

		exit(0);
	}
	
	/* parent process */

	system("/sbin/getty 38400 tty3&");
	sleep(1);
	system("/usr/sbin/services.sh &>/dev/null&");

	while (1) {
		sigemptyset(&nmask);
		pselect(0, NULL, NULL, NULL, NULL, &nmask);
	}
}


/*
 * Shut down on INT USR1 USR2
 */
void shutdown(int sig)
{
	touch("/tmp/shutdown");

	kill(-1, SIGTERM);

	write(1, "\033[?25l\033[30;40m", 14);
	copyfile("/boot/shutdown.fb", "/dev/fb/0", 0);
	sleep(2);

	system("/usr/sbin/alsactl store > /dev/null 2>&1");
	system("/sbin/hwclock --systohc --localtime" HWCLOCK_DIRECTISA);

	kill(-1, SIGKILL);

	sync();
	sync();
	system("/bin/mount -n -o remount,ro /");
	system("/sbin/unionctl.static / --remove / > /dev/null 2>&1");

	if (sig == SIGINT || sig == SIGUSR1)
		reboot(RB_AUTOBOOT);

	reboot(RB_POWER_OFF);
}


/*
 * SIGCHLD: one of our children has died
 */
void chld_handler(int sig)
{
	int status;

	while (waitpid(-1, &status, WNOHANG) != 0) {
		if (errno == ECHILD)
			break;
	}
}
<|MERGE_RESOLUTION|>--- conflicted
+++ resolved
@@ -41,12 +41,9 @@
 - Change poweroff method from writing 5 to /sys/power/state to
   reboot(RB_POWER_OFF) (by Metalshark)
 - Mount /var/run and /var/lock as tmpfs
-<<<<<<< HEAD
 - Use SIG_IGN instead of empty signal handler (by Metalshark)
-=======
 - Add built-in run-parts option to be used instead of system("run-parts")
 - Reuse cmdline buffer as hostname and filename buffers
->>>>>>> a3ad9979
 
 */
 
