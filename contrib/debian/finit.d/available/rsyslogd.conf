# Start rsyslogd as soon as possible, should always run
<<<<<<< HEAD
service [S12345] env:-/etc/default/rsyslog rsyslogd -n $RSYSLOGD_OPTIONS -- Reliable syslog daemon
=======
# Provides pid/syslogd condition
service [S12345] name:syslogd env:-/etc/default/rsyslog rsyslogd -n $RSYSLOGD_OPTIONS -- Reliable syslog daemon
>>>>>>> 01cd9ec3
<|MERGE_RESOLUTION|>--- conflicted
+++ resolved
@@ -1,7 +1,3 @@
 # Start rsyslogd as soon as possible, should always run
-<<<<<<< HEAD
-service [S12345] env:-/etc/default/rsyslog rsyslogd -n $RSYSLOGD_OPTIONS -- Reliable syslog daemon
-=======
 # Provides pid/syslogd condition
-service [S12345] name:syslogd env:-/etc/default/rsyslog rsyslogd -n $RSYSLOGD_OPTIONS -- Reliable syslog daemon
->>>>>>> 01cd9ec3
+service [S12345] name:syslogd env:-/etc/default/rsyslog rsyslogd -n $RSYSLOGD_OPTIONS -- Reliable syslog daemon